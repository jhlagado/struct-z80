--- conflicted
+++ resolved
@@ -1,20 +1,12 @@
-<<<<<<< HEAD
 # struct-z80 - Structured Programming in Z80 Assembly Language
 
 ```
 title: Structured Programming in Z80 Assembly Language
-=======
-# struct-z80 - Structured Programming in Z80 
-
-```
-title: Structured Programming in Z80 Assembly language
->>>>>>> 80700c19
 published: true
 description: Using assembly macros to write high level code
 tags: Z80, macros, assembler, structured programming
 ```
 
-<<<<<<< HEAD
 One of the great pains of writing assembly language for old-school microprocessors such as the Z80 is the complexity of implementing algorithms due to the lack of high-level control and looping structures. All you have are conditional jumps and labels and nothing help you enforce the structure of your code.
 
 It's not exaggerating when someone claims that [GOTOs are considered harmful](https://homepages.cwi.nl/~storm/teaching/reader/Dijkstra68.pdf) ...at least to your state of mental well-being! ;-)
@@ -22,15 +14,6 @@
 This lack of structure is what often ends up driving programmers toward high-levellanguages such as C which people often mistakenly think of as "low level", "assembler++" or "close to the metal". On 8-bit CPUs, however, this far from the truth and C adds a lot of overhead to your machine-cycle and memory-cell constrained code. This is why assembly language is still the tool of choice for 8-bit programming despite it also being a major source of frustration.
 
 Macros are a huge boon to writing assembly language. Recently I starting using a set inspired by a coding pattern invented by Garth Wilson and (quite separately by) Dave Keenan which enabled me to write structured programs in assembly.
-=======
-One of the great pains of writing Assembly language for old-school microprocessors such as the Z80 is the complexity of implementing algorithms due to the lack of high-level control and looping structures. All you have are conditional jumps and labels and nothing help you enforce the structure of your code.
-
-It's not exaggerating when someone claims that [GOTOs are considered harmful](https://homepages.cwi.nl/~storm/teaching/reader/Dijkstra68.pdf) ...at least to your state of mental well-being! ;-)
-
-This lack of structure is what often ends up driving programmers toward high-levellanguages such as C which people often mistakenly think of as "low level", "assembler++" or "close to the metal". On 8-bit CPUs, however, this far from the truth and C adds a lot of overhead to your machine-cycle and memory-cell constrained code. This is why Assembly language is still the tool of choice for 8-bit programming despite it also being a major source of frustration.
-
-Macros are a huge boon to writing Assembly language. Recently I starting using a set inspired by a coding pattern invented by Garth Wilson and (quite separately by) Dave Keenan which enabled me to write structured programs in Assembly.
->>>>>>> 80700c19
 
 See:
 
@@ -50,11 +33,7 @@
 
 ## Create a stack with assembler variables.
 
-<<<<<<< HEAD
 Programming structures are recursive by nature and so our first task should be to build a stack. assemblers weren't really designed for meta-programming but you can implement a stack structure by using a bucket brigade of re-assignable assembler variables. I've made my stack twelve levels deep but you may decide to make this stack even deeper which is an easy thing to do.
-=======
-Programming structures are recursive by nature and so our first task should be to build a stack. Assemblers weren't really designed for meta-programming but you can implement a stack structure by using a bucket brigade of re-assignable assembler variables. I've made my stack twelve levels deep but you may decide to make this stack even deeper which is an easy thing to do.
->>>>>>> 80700c19
 
 ```
 STRUC_COUNT .set 0
@@ -121,11 +100,7 @@
 
 ## Implement structured programming macros:
 
-<<<<<<< HEAD
 In assembly language, program logic is obscured by the way it gets expressed in terms of state flags and branches. Consider this simple example of inverting a binary value which we'll first express in a structured language:
-=======
-In Assembly language, program logic is obscured by the way it gets expressed in terms of state flags and branches. Consider this simple example of inverting a binary value which we'll first express in a structured language:
->>>>>>> 80700c19
 
 ```
 let a = input;
@@ -137,11 +112,7 @@
 let result = a;
 ```
 
-<<<<<<< HEAD
 In assembly language, we could load the accumulator with the input and compare it with zero. This may or may not set the zero flag. If the flag is false (test fails) we could jump conditionally over the code in the "then" section and go to the "else" section. If the test succeeds we could execute the "then" section but then we want to skip over the "else" section with an unconditional branch to the end of the if statement (i.e. to "endif").
-=======
-In Assembly language, we could load the accumulator with the input and compare it with zero. This may or may not set the zero flag. If the flag is false (test fails) we could jump conditionally over the code in the "then" section and go to the "else" section. If the test succeeds we could execute the "then" section but then we want to skip over the "else" section with an unconditional branch to the end of the if statement (i.e. to "endif").
->>>>>>> 80700c19
 
 ```
     ld a,(input)
@@ -385,23 +356,19 @@
 
 The code bewteen `_do` and `_enddo` is repeated and a test is conducted just before the `_while` which will jump to the `_enddo` if the test fails.
 
-<<<<<<< HEAD
 Nested loops are no trouble either (apart from preserving the state of the counter in this case).
-=======
-Nested loops are no trouble either (apart from preserving the counter variable in this case).
->>>>>>> 80700c19
 
 ```
 ld A, 0
 _do
-    cp 2           ; test
+    cp 2       ; test
 _while z
     push AF
     ld A, 0
     _do
-        cp 5           ; test
+        cp 5   ; test
     _while z
-        nop             ; do something here
+        nop    ; do something here
         inc A
     _enddo
     pop AF
